import shutil
import sys
import traceback

from .cli import create_parser
from .encode import handle_encode_command
from .healthcheck import handle_health_command
from .purge import handle_purge_command
from .utils import print_log


def welcome_message() -> None:
    print("\nWelcome to NanoEncoder!\n")


def ffmpeg_check() -> None:
    """
    Check if FFmpeg is installed
    """
    required_apps = ["ffmpeg", "ffprobe"]
    for app in required_apps:
        if not shutil.which(app):
            print_log(f"NanoEncoder depends on {app}, which is not installed on this system.", "error")
            print("Install from here: https://www.ffmpeg.org/download.html")
            sys.exit(1)


def main() -> None:
    parser = create_parser()
    args = parser.parse_args()

    welcome_message()
    ffmpeg_check()

    try:
<<<<<<< HEAD
        if args.command == "encode":
            handle_encode_command(args)
        elif args.command == "purge":
            handle_purge_command(args)
        elif args.command == "health":
            handle_health_command(args)
=======
        match args.command:
            case "encode":
                handle_encode_command(args)
            case "purge":
                handle_purge_command(args)
>>>>>>> a2e9c2de
    except Exception as e:
        if args.dev:
            traceback.print_exc()
        parser.exit(1, str(e) + "\n")


if __name__ == "__main__":
    try:
        main()
    except KeyboardInterrupt:
        print()<|MERGE_RESOLUTION|>--- conflicted
+++ resolved
@@ -33,20 +33,13 @@
     ffmpeg_check()
 
     try:
-<<<<<<< HEAD
-        if args.command == "encode":
-            handle_encode_command(args)
-        elif args.command == "purge":
-            handle_purge_command(args)
-        elif args.command == "health":
-            handle_health_command(args)
-=======
         match args.command:
             case "encode":
                 handle_encode_command(args)
             case "purge":
                 handle_purge_command(args)
->>>>>>> a2e9c2de
+            case "health":
+                handle_health_command(args)
     except Exception as e:
         if args.dev:
             traceback.print_exc()
